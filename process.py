#!/usr/bin/env python3
from __future__ import print_function
import glob
import numpy as np
from stvid.stio import fourframe
from stvid.stars import generate_star_catalog
from stvid.astrometry import calibrate_from_reference
from stvid.astrometry import is_calibrated
from stvid.satellite import generate_satellite_predictions
from stvid.satellite import find_hough3d_lines
from stvid.extract import extract_tracks
import astropy.units as u
from astropy.utils.exceptions import AstropyWarning
from astropy.coordinates import EarthLocation
import warnings
import configparser
import argparse
import os
from termcolor import colored
import time
import shutil

if __name__ == "__main__":
    # Read commandline options
    conf_parser = argparse.ArgumentParser(description='Process captured' +
                                          ' video frames.')
    conf_parser.add_argument("-c",
                             "--conf_file",
                             help="Specify configuration file. If no file" +
                             " is specified 'configuration.ini' is used.",
                             metavar="FILE")
    conf_parser.add_argument("-d",
                             "--directory",
                             help="Specify directory of observations. If no" +
                             " directory is specified parent will be used.",
                             metavar='DIR',
                             dest='file_dir',
                             default=".")

    args = conf_parser.parse_args()

    # Process commandline options and parse configuration
    cfg = configparser.ConfigParser(inline_comment_prefixes=('#', ';'))
    if args.conf_file:
        cfg.read([args.conf_file])
    else:
        cfg.read('configuration.ini')

    # Set warnings
    warnings.filterwarnings("ignore", category=UserWarning, append=True)
    warnings.simplefilter("ignore", AstropyWarning)

    # Set location
    loc = EarthLocation(lat=cfg.getfloat('Common', 'observer_lat') * u.deg,
                        lon=cfg.getfloat('Common', 'observer_lon') * u.deg,
                        height=cfg.getfloat('Common', 'observer_el') * u.m)

    # Extract settings
    # Minimum predicted velocity (pixels/s)
    drdtmin = 10.0

    # Track selection region around prediction (pixels)
    trkrmin = 10.0

    # Track selection sigma
    trksig = 5.0

    # Minimum track points
    ntrkmin = 10

    # Move to processing directory
    os.chdir(args.file_dir)

    # Statistics file
    fstat = open("imgstat.csv", "w")
    fstat.write("fname,mjd,ra,de,rmsx,rmsy,mean,std,nstars,nused\n")

    # Create output dirs
    path = args.file_dir
    results_path = path
    if not os.path.exists(os.path.join(results_path, "classfd")):
        os.makedirs(os.path.join(results_path, "classfd"))
    if not os.path.exists(os.path.join(results_path, "catalog")):
        os.makedirs(os.path.join(results_path, "catalog"))
    if not os.path.exists(os.path.join(results_path, "unid")):
        os.makedirs(os.path.join(results_path, "unid"))
    if not os.path.exists(os.path.join(path, "processed")):
        os.makedirs(os.path.join(path, "processed"))

    # Forever loop
    while True:
        # Get files
        fnames = sorted(glob.glob("2*.fits"))

        # Loop over files
        for fname in fnames:
            # Generate star catalog
            pix_catalog = generate_star_catalog(fname)

            # Calibrate astrometry
            calibrate_from_reference(fname, "test.fits", pix_catalog)

            # Generate satellite predictions
            generate_satellite_predictions(fname)

            # Detect lines with 3D Hough transform
            ids = find_hough3d_lines(fname)

            # Get properties
            ff = fourframe(fname)

            # Extract tracks
<<<<<<< HEAD
            extract_tracks(fname, trkrmin, drdtmin, trksig, ntrkmin,
                           results_path)

            # Stars available and used
            nused = np.sum(pix_catalog.flag == 1)
            nstars = pix_catalog.nstars

            # Get properties
            ff = fourframe(fname)

=======
            if is_calibrated(ff):
                extract_tracks(fname, trkrmin, drdtmin, trksig, ntrkmin, results_path)
        
            # Stars available and used
            nused = np.sum(pix_catalog.flag == 1)
            nstars = pix_catalog.nstars
        
>>>>>>> 84140cf2
            # Write output
            output = "%s %10.6f %10.6f %4d/%4d %5.1f %5.1f %6.2f +- %6.2f" % (
                ff.fname, ff.crval[0], ff.crval[1], nused, nstars,
                3600.0 * ff.crres[0], 3600.0 * ff.crres[1], np.mean(
                    ff.zavg), np.std(ff.zavg))
            if is_calibrated(ff):
                print(colored(output, "green"))
            else:
                print(colored(output, "red"))
            fstat.write(
                ("%s,%.8lf,%.6f,%.6f,%.3f,%.3f,%.3f," + "%.3f,%d,%d\n") %
                (ff.fname, ff.mjd, ff.crval[0], ff.crval[1],
                 3600 * ff.crres[0], 3600 * ff.crres[1], np.mean(
                     ff.zavg), np.std(ff.zavg), nstars, nused))

            # Move processed files
            shutil.move(fname, "processed")
            shutil.move(fname + ".png", "processed")
            shutil.move(fname + ".id", "processed")
            shutil.move(fname + ".cat", "processed")

        # Sleep
        time.sleep(10)

    # Close files
    fstat.close()<|MERGE_RESOLUTION|>--- conflicted
+++ resolved
@@ -110,18 +110,6 @@
             ff = fourframe(fname)
 
             # Extract tracks
-<<<<<<< HEAD
-            extract_tracks(fname, trkrmin, drdtmin, trksig, ntrkmin,
-                           results_path)
-
-            # Stars available and used
-            nused = np.sum(pix_catalog.flag == 1)
-            nstars = pix_catalog.nstars
-
-            # Get properties
-            ff = fourframe(fname)
-
-=======
             if is_calibrated(ff):
                 extract_tracks(fname, trkrmin, drdtmin, trksig, ntrkmin, results_path)
         
@@ -129,7 +117,6 @@
             nused = np.sum(pix_catalog.flag == 1)
             nstars = pix_catalog.nstars
         
->>>>>>> 84140cf2
             # Write output
             output = "%s %10.6f %10.6f %4d/%4d %5.1f %5.1f %6.2f +- %6.2f" % (
                 ff.fname, ff.crval[0], ff.crval[1], nused, nstars,
